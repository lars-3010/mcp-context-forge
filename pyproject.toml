--- conflicted
+++ resolved
@@ -64,19 +64,12 @@
     "oauthlib>=3.3.1",
     "orjson>=3.11.3",
     "parse>=1.20.2",
-<<<<<<< HEAD
     "prometheus_client>=0.16.0",
     "prometheus-fastapi-instrumentator>=7.0.0",
-    "psutil>=7.0.0",
-    "pydantic>=2.11.9",
-    "pydantic[email]>=2.11.9",
-    "pydantic-settings>=2.10.1",
-=======
     "psutil>=7.1.1",
     "pydantic>=2.12.3",
     "pydantic[email]>=2.12.3",
     "pydantic-settings>=2.11.0",
->>>>>>> 00bbdb5a
     "pyjwt>=2.10.1",
     "python-json-logger>=4.0.0",
     "PyYAML>=6.0.3",
