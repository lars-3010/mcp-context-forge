# -*- coding: utf-8 -*-
"""
End-to-end tests for MCP Gateway admin APIs.

Copyright 2025
SPDX-License-Identifier: Apache-2.0
Authors: Mihai Criveti

This module contains comprehensive end-to-end tests for all admin API endpoints.
These tests are designed to exercise the entire application stack with minimal mocking,
using only a temporary SQLite database and bypassing authentication.

The tests cover:
- Admin UI main page
- Server management (CRUD operations via admin UI)
- Tool management (CRUD operations via admin UI)
- Resource management (CRUD operations via admin UI)
- Prompt management (CRUD operations via admin UI)
- Gateway management (CRUD operations via admin UI)
- Root management (add/remove via admin UI)
- Metrics viewing and reset
- Form submissions and redirects

Each test class corresponds to a specific admin API group, making it easy to run
isolated test suites for specific functionality. The tests use a real SQLite
database that is created fresh for each test run, ensuring complete isolation
and reproducibility.
"""

# Standard
# CRITICAL: Set environment variables BEFORE any mcpgateway imports!
import os

os.environ["MCPGATEWAY_ADMIN_API_ENABLED"] = "true"
os.environ["MCPGATEWAY_UI_ENABLED"] = "true"

# Standard
<<<<<<< HEAD
=======
import logging
>>>>>>> df8ebf97
from unittest.mock import patch
from urllib.parse import quote
import uuid

# Third-Party
from httpx import AsyncClient
import pytest
import pytest_asyncio

# from mcpgateway.db import Base
# from mcpgateway.main import app, get_db
<<<<<<< HEAD
=======


# Configure logging for debugging
def setup_logging():
    logging.basicConfig(level=logging.DEBUG, format="%(asctime)s - %(levelname)s - %(message)s")


setup_logging()

>>>>>>> df8ebf97

# pytest.skip("Temporarily disabling this suite", allow_module_level=True)

# -------------------------
# Test Configuration
# -------------------------
TEST_USER = "testuser"
TEST_PASSWORD = "testpass"
TEST_AUTH_HEADER = {"Authorization": f"Bearer {TEST_USER}:{TEST_PASSWORD}"}


# -------------------------
# Fixtures
# -------------------------
# @pytest_asyncio.fixture
# async def app_with_temp_db(monkeypatch):
#     # 1. fresh sqlite file
#     fd, path = tempfile.mkstemp(suffix=".db")
#     url = f"sqlite:///{path}"

#     # 2. point settings at the temp DB *before* anything imports the app
#     from mcpgateway.config import settings
#     monkeypatch.setattr(settings, "database_url", url, raising=False)

#     # 3. Build a new engine + SessionLocal, patch them into mcpgateway.db
#     import mcpgateway.db as db_mod
#     engine = create_engine(
#         url,
#         connect_args={"check_same_thread": False},
#         poolclass=StaticPool,
#     )
#     TestSessionLocal = sessionmaker(autocommit=False, autoflush=False, bind=engine)

#     monkeypatch.setattr(db_mod, "engine", engine, raising=False)
#     monkeypatch.setattr(db_mod, "SessionLocal", TestSessionLocal, raising=False)

#     # 4. create schema (or run Alembic migrations)
#     db_mod.Base.metadata.create_all(bind=engine)

#     # 5. Now import / reload the FastAPI app **after** the patch
#     if "mcpgateway.main" in sys.modules:
#         importlib.reload(sys.modules["mcpgateway.main"])
#     else:
#         import mcpgateway.main                    # noqa: F401

#     from mcpgateway.main import app
#     from mcpgateway.utils.verify_credentials import (
#         require_auth,
#         require_basic_auth,
#     )

#     # 6. bypass auth for tests
#     app.dependency_overrides[require_auth] = lambda: TEST_USER
#     app.dependency_overrides[require_basic_auth] = lambda: TEST_USER

#     yield app

#     # 7. teardown
#     app.dependency_overrides.clear()
#     os.close(fd)
#     os.unlink(path)


@pytest_asyncio.fixture
async def client(app_with_temp_db):
    # First-Party
    from mcpgateway.utils.verify_credentials import require_auth, require_basic_auth

    app_with_temp_db.dependency_overrides[require_auth] = lambda: TEST_USER
    app_with_temp_db.dependency_overrides[require_basic_auth] = lambda: TEST_USER

    # Third-Party
    from httpx import ASGITransport, AsyncClient

    transport = ASGITransport(app=app_with_temp_db)
    async with AsyncClient(transport=transport, base_url="http://test") as ac:
        yield ac

    app_with_temp_db.dependency_overrides.pop(require_auth, None)
    app_with_temp_db.dependency_overrides.pop(require_basic_auth, None)


@pytest_asyncio.fixture
async def mock_settings():
    """Mock settings to enable admin API."""
    # First-Party
    from mcpgateway.config import settings as real_settings

    with patch("mcpgateway.config.settings") as mock_settings:
        # Copy all existing settings
        for attr in dir(real_settings):
            if not attr.startswith("_"):
                setattr(mock_settings, attr, getattr(real_settings, attr))

        # Override specific settings for testing
        mock_settings.cache_type = "database"
        mock_settings.mcpgateway_admin_api_enabled = True
        mock_settings.mcpgateway_ui_enabled = False
        mock_settings.auth_required = False

        yield mock_settings


# -------------------------
# Test Admin UI Main Page
# -------------------------
class TestAdminUIMainPage:
    """Test the main admin UI page."""

    async def test_admin_ui_home(self, client: AsyncClient, mock_settings):
        """Test the admin UI home page renders correctly."""
        response = await client.get("/admin/", headers=TEST_AUTH_HEADER)

        assert response.status_code == 200
        assert response.headers["content-type"] == "text/html; charset=utf-8"
        # Check for HTML content
        assert b"<!DOCTYPE html>" in response.content or b"<html" in response.content

    async def test_admin_ui_home_with_inactive(self, client: AsyncClient, mock_settings):
        """Test the admin UI home page with include_inactive parameter."""
        response = await client.get("/admin/?include_inactive=true", headers=TEST_AUTH_HEADER)
        assert response.status_code == 200


# -------------------------
# Test Server Admin APIs
# -------------------------
class TestAdminServerAPIs:
    """Test admin server management endpoints."""

    async def test_admin_list_servers_empty(self, client: AsyncClient, mock_settings):
        """Test GET /admin/servers returns list of servers."""
        response = await client.get("/admin/servers", headers=TEST_AUTH_HEADER)
        assert response.status_code == 200
        # Don't assume empty - just check it returns a list
        assert isinstance(response.json(), list)

    async def test_admin_server_lifecycle(self, client: AsyncClient, mock_settings):
        """Test complete server lifecycle through admin UI."""
        # Use unique name to avoid conflicts
        unique_name = f"test_admin_server_{uuid.uuid4().hex[:8]}"

        # Create a server via form submission
        form_data = {
            "name": unique_name,
            "description": "Test server via admin",
            "icon": "https://example.com/icon.png",
            "associatedTools": "",  # Empty initially
            "associatedResources": "",
            "associatedPrompts": "",
        }

        # POST to /admin/servers should redirect
        response = await client.post("/admin/servers", data=form_data, headers=TEST_AUTH_HEADER, follow_redirects=False)
        assert response.status_code == 200
        # assert "/admin#catalog" in response.headers["location"]

        # Get all servers and find our server
        response = await client.get("/admin/servers", headers=TEST_AUTH_HEADER)
        servers = response.json()
        server = next((s for s in servers if s["name"] == unique_name), None)
        assert server is not None
        server_id = server["id"]

        # Get individual server
        response = await client.get(f"/admin/servers/{server_id}", headers=TEST_AUTH_HEADER)
        assert response.status_code == 200
        assert response.json()["name"] == unique_name

        # Edit server
        edit_data = {
            "name": f"updated_{unique_name}",
            "description": "Updated description",
            "icon": "https://example.com/new-icon.png",
            "associatedTools": "",
            "associatedResources": "",
            "associatedPrompts": "",
        }
        response = await client.post(f"/admin/servers/{server_id}/edit", data=edit_data, headers=TEST_AUTH_HEADER, follow_redirects=False)
        assert response.status_code == 303

        # Toggle server status
        response = await client.post(f"/admin/servers/{server_id}/toggle", data={"activate": "false"}, headers=TEST_AUTH_HEADER, follow_redirects=False)
        assert response.status_code == 303

        # Delete server
        response = await client.post(f"/admin/servers/{server_id}/delete", headers=TEST_AUTH_HEADER, follow_redirects=False)
        assert response.status_code == 303


# -------------------------
# Test Tool Admin APIs
# -------------------------
class TestAdminToolAPIs:
    """Test admin tool management endpoints."""

    async def test_admin_list_tools_empty(self, client: AsyncClient, mock_settings):
        """Test GET /admin/tools returns list of tools."""
        response = await client.get("/admin/tools", headers=TEST_AUTH_HEADER)
        assert response.status_code == 200
        # Don't assume empty - just check it returns a list
        assert isinstance(response.json(), list)

    # FIXME: Temporarily disabled due to issues with tool lifecycle tests
    # async def test_admin_tool_lifecycle(self, client: AsyncClient, mock_settings):
    #     """Test complete tool lifecycle through admin UI."""
    #     # Use unique name to avoid conflicts
    #     unique_name = f"test_admin_tool_{uuid.uuid4().hex[:8]}"

    #     # Create a tool via form submission
    #     form_data = {
    #         "name": unique_name,
    #         "url": "https://api.example.com/tool",
    #         "description": "Test tool via admin",
    #         "requestType": "GET",  # Changed from POST to GET
    #         "integrationType": "REST",
    #         "headers": '{"Content-Type": "application/json"}',
    #         "input_schema": '{"type": "object", "properties": {"test": {"type": "string"}}}',
    #         "jsonpath_filter": "",
    #         "auth_type": "none",
    #     }

    #     # POST to /admin/tools returns JSON response
    #     response = await client.post("/admin/tools/", data=form_data, headers=TEST_AUTH_HEADER)
    #     assert response.status_code == 200
    #     result = response.json()
    #     assert result["success"] is True

    #     # List tools to get ID
    #     response = await client.get("/admin/tools", headers=TEST_AUTH_HEADER)
    #     tools = response.json()
    #     tool = next((t for t in tools if t["originalName"] == unique_name), None)
    #     assert tool is not None
    #     tool_id = tool["id"]

    #     # Get individual tool
    #     response = await client.get(f"/admin/tools/{tool_id}", headers=TEST_AUTH_HEADER)
    #     assert response.status_code == 200

    #     # Edit tool
    #     edit_data = {
    #         "name": f"updated_{unique_name}",
    #         "url": "https://api.example.com/updated",
    #         "description": "Updated description",
    #         "requestType": "GET",
    #         "headers": "{}",
    #         "input_schema": "{}",
    #     }
    #     response = await client.post(f"/admin/tools/{tool_id}/edit", data=edit_data, headers=TEST_AUTH_HEADER, follow_redirects=False)
    #     assert response.status_code == 303

    #     # Toggle tool status
    #     response = await client.post(f"/admin/tools/{tool_id}/toggle", data={"activate": "false"}, headers=TEST_AUTH_HEADER, follow_redirects=False)
    #     assert response.status_code == 303

    #     # Delete tool
    #     response = await client.post(f"/admin/tools/{tool_id}/delete", headers=TEST_AUTH_HEADER, follow_redirects=False)
    #     assert response.status_code == 303

    async def test_admin_tool_name_conflict(self, client: AsyncClient, mock_settings):
        """Test creating tool with duplicate name via admin UI."""
        unique_name = f"duplicate_tool_{uuid.uuid4().hex[:8]}"

        form_data = {
            "name": unique_name,
            "url": "https://example.com",
            "integrationType": "REST",
            "requestType": "GET",  # Add valid request type
            "headers": "{}",
            "input_schema": "{}",
        }

        # Create first tool
        response = await client.post("/admin/tools/", data=form_data, headers=TEST_AUTH_HEADER)
        assert response.status_code == 200
        assert response.json()["success"] is True

        # Try to create duplicate
        response = await client.post("/admin/tools/", data=form_data, headers=TEST_AUTH_HEADER)
        assert response.status_code in [400, 500]  # Could be either
        assert response.json()["success"] is False


# -------------------------
# Test Resource Admin APIs
# -------------------------
class TestAdminResourceAPIs:
    """Test admin resource management endpoints."""

    async def test_admin_add_resource(self, client: AsyncClient, mock_settings):
        """Test adding a resource via the admin UI with new logic."""
        # Define valid form data
        valid_form_data = {
            "uri": "test://resource1",
            "name": "Test Resource",
            "description": "A test resource",
            "mimeType": "text/plain",
            "content": "Sample content",
        }

        # Test successful resource creation
        response = await client.post("/admin/resources", data=valid_form_data, headers=TEST_AUTH_HEADER)
        assert response.status_code == 200
        result = response.json()
        assert result["success"] is True
        assert "message" in result and "Add resource registered successfully!" in result["message"]

        # Test missing required fields
        invalid_form_data = {
            "name": "Test Resource",
            "description": "A test resource",
            # Missing 'uri', 'mimeType', and 'content'
        }
        response = await client.post("/admin/resources", data=invalid_form_data, headers=TEST_AUTH_HEADER)
        assert response.status_code == 500

        # Test ValidationError (422)
        invalid_validation_data = {
            "uri": "",
            "name": "",
            "description": "",
            "mimeType": "",
            "content": "",
        }
        response = await client.post("/admin/resources", data=invalid_validation_data, headers=TEST_AUTH_HEADER)
        assert response.status_code == 422

        # Test duplicate URI
        response = await client.post("/admin/resources", data=valid_form_data, headers=TEST_AUTH_HEADER)
        assert response.status_code == 409


# -------------------------
# Test Prompt Admin APIs
# -------------------------
class TestAdminPromptAPIs:
    """Test admin prompt management endpoints."""

    async def test_admin_list_prompts_empty(self, client: AsyncClient, mock_settings):
        """Test GET /admin/prompts returns empty list initially."""
        response = await client.get("/admin/prompts", headers=TEST_AUTH_HEADER)
        assert response.status_code == 200
        assert response.json() == []

    async def test_admin_prompt_lifecycle(self, client: AsyncClient, mock_settings):
        """Test complete prompt lifecycle through admin UI."""
        # Create a prompt via form submission
        form_data = {
            "name": "test_admin_prompt",
            "description": "Test prompt via admin",
            "template": "Hello {{name}}, this is a test prompt",
            "arguments": '[{"name": "name", "description": "User name", "required": true}]',
        }

        # POST to /admin/prompts should redirect
        response = await client.post("/admin/prompts", data=form_data, headers=TEST_AUTH_HEADER, follow_redirects=False)
        assert response.status_code == 303

        # List prompts to verify creation
        response = await client.get("/admin/prompts", headers=TEST_AUTH_HEADER)
        prompts = response.json()
        assert len(prompts) == 1
        prompt = prompts[0]
        assert prompt["name"] == "test_admin_prompt"
        prompt_id = prompt["id"]

        # Get individual prompt
        response = await client.get(f"/admin/prompts/{form_data['name']}", headers=TEST_AUTH_HEADER)
        assert response.status_code == 200
        assert response.json()["name"] == "test_admin_prompt"

        # Edit prompt
        edit_data = {
            "name": "updated_admin_prompt",
            "description": "Updated description",
            "template": "Updated {{greeting}}",
            "arguments": '[{"name": "greeting", "description": "Greeting", "required": false}]',
        }
        response = await client.post(f"/admin/prompts/{form_data['name']}/edit", data=edit_data, headers=TEST_AUTH_HEADER, follow_redirects=False)
        assert response.status_code == 303

        # Toggle prompt status
        response = await client.post(f"/admin/prompts/{prompt_id}/toggle", data={"activate": "false"}, headers=TEST_AUTH_HEADER, follow_redirects=False)
        assert response.status_code == 303

        # Delete prompt (use updated name)
        response = await client.post(f"/admin/prompts/{edit_data['name']}/delete", headers=TEST_AUTH_HEADER, follow_redirects=False)
        assert response.status_code == 303


# -------------------------
# Test Gateway Admin APIs
# -------------------------
class TestAdminGatewayAPIs:
    """Test admin gateway management endpoints."""

    async def test_admin_list_gateways_empty(self, client: AsyncClient, mock_settings):
        """Test GET /admin/gateways returns list of gateways."""
        response = await client.get("/admin/gateways", headers=TEST_AUTH_HEADER)
        assert response.status_code == 200
        # Don't assume empty - just check it returns a list
        assert isinstance(response.json(), list)

    @pytest.mark.skip(reason="Gateway registration requires external connectivity")
    async def test_admin_gateway_lifecycle(self, client: AsyncClient, mock_settings):
        """Test complete gateway lifecycle through admin UI."""
        # Gateway tests would require mocking external connections

    # FIXME: Temporarily disabled due to issues with gateway lifecycle tests
    # async def test_admin_test_gateway_endpoint(self, client: AsyncClient, mock_settings):
    #     """Test the gateway test endpoint."""
    #     # Fix the import path - should be admin module directly
    #     with patch("mcpgateway.admin.httpx.AsyncClient") as mock_client_class:
    #         mock_client = MagicMock()
    #         mock_response = MagicMock()
    #         mock_response.status_code = 200
    #         mock_response.json.return_value = {"status": "ok"}
    #         mock_response.headers = {}

    #         # Setup async context manager
    #         mock_client.__aenter__.return_value = mock_client
    #         mock_client.__aexit__.return_value = None
    #         mock_client.request.return_value = mock_response
    #         mock_client_class.return_value = mock_client

    #         request_data = {
    #             "base_url": "https://api.example.com",
    #             "path": "/test",
    #             "method": "GET",
    #             "headers": {},
    #             "body": None,
    #         }

    #         response = await client.post("/admin/gateways/test", json=request_data, headers=TEST_AUTH_HEADER)

    #         assert response.status_code == 200
    #         data = response.json()
    #         assert data["status_code"] == 200
    #         assert "latency_ms" in data


# -------------------------
# Test Root Admin APIs
# -------------------------
class TestAdminRootAPIs:
    """Test admin root management endpoints."""

    async def test_admin_root_lifecycle(self, client: AsyncClient, mock_settings):
        """Test complete root lifecycle through admin UI."""
        # Add a root
        form_data = {
            "uri": f"/test/admin/root/{uuid.uuid4().hex[:8]}",
            "name": "Test Admin Root",
        }

        response = await client.post("/admin/roots", data=form_data, headers=TEST_AUTH_HEADER, follow_redirects=False)
        assert response.status_code == 303

        # Delete the root - use the normalized URI with file:// prefix
        normalized_uri = f"file://{form_data['uri']}"
        encoded_uri = quote(normalized_uri, safe="")
        response = await client.post(f"/admin/roots/{encoded_uri}/delete", headers=TEST_AUTH_HEADER, follow_redirects=False)
        assert response.status_code == 303


# -------------------------
# Test Metrics Admin APIs
# -------------------------
class TestAdminMetricsAPIs:
    """Test admin metrics endpoints."""

    async def test_admin_get_metrics(self, client: AsyncClient, mock_settings):
        """Test GET /admin/metrics."""
        response = await client.get("/admin/metrics", headers=TEST_AUTH_HEADER)
        assert response.status_code == 200
        data = response.json()

        # Verify all metric categories are present
        assert "tools" in data
        assert "resources" in data
        assert "servers" in data
        assert "prompts" in data

    async def test_admin_reset_metrics(self, client: AsyncClient, mock_settings):
        """Test POST /admin/metrics/reset."""
        response = await client.post("/admin/metrics/reset", headers=TEST_AUTH_HEADER)
        assert response.status_code == 200
        data = response.json()
        assert data["success"] is True
        assert "reset successfully" in data["message"]


# -------------------------
# Test Error Handling
# -------------------------
class TestAdminErrorHandling:
    """Test error handling in admin endpoints."""

    async def test_admin_server_not_found(self, client: AsyncClient, mock_settings):
        """Test accessing non-existent server."""
        response = await client.get("/admin/servers/non-existent-id", headers=TEST_AUTH_HEADER)
        # API returns 400 for invalid ID format (TODO: should be 404?)
        assert response.status_code in [400, 404]

    # FIXME: This test should be updated to check for 404 instead of 500
    # async def test_admin_tool_not_found(self, client: AsyncClient, mock_settings):
    #     """Test accessing non-existent tool."""
    #     response = await client.get("/admin/tools/non-existent-id", headers=TEST_AUTH_HEADER)
    #     # Unhandled exception returns 500
    #     assert response.status_code == 500

    # FIXME: This test should be updated to check for 404 instead of 500
    # async def test_admin_resource_not_found(self, client: AsyncClient, mock_settings):
    #     """Test accessing non-existent resource."""
    #     response = await client.get("/admin/resources/non/existent/uri", headers=TEST_AUTH_HEADER)
    #     # Unhandled exception returns 500
    #     assert response.status_code == 500

    # FIXME: This test should be updated to check for 404 instead of 500
    # async def test_admin_prompt_not_found(self, client: AsyncClient, mock_settings):
    #     """Test accessing non-existent prompt."""
    #     response = await client.get("/admin/prompts/non-existent-prompt", headers=TEST_AUTH_HEADER)
    #     # Unhandled exception returns 500
    #     assert response.status_code == 500

    # FIXME: This test should be updated to check for 404 instead of 500
    # async def test_admin_gateway_not_found(self, client: AsyncClient, mock_settings):
    #     """Test accessing non-existent gateway."""
    #     response = await client.get("/admin/gateways/non-existent-id", headers=TEST_AUTH_HEADER)
    #     # Unhandled exception returns 500
    #     assert response.status_code == 500


# -------------------------
# Test Include Inactive Parameter
# -------------------------
class TestAdminIncludeInactive:
    """Test include_inactive parameter handling."""

    # FIXME: IndexError: list index out of range
    # async def test_toggle_with_inactive_redirect(self, client: AsyncClient, mock_settings):
    #     """Test that toggle endpoints respect include_inactive parameter."""
    #     # First create a server
    #     form_data = {
    #         "name": "inactive_test_server",
    #         "description": "Test inactive handling",
    #     }

    #     response = await client.post("/admin/servers", data=form_data, headers=TEST_AUTH_HEADER, follow_redirects=False)
    #     assert response.status_code == 303

    #     # Get server ID
    #     response = await client.get("/admin/servers", headers=TEST_AUTH_HEADER)
    #     server_id = response.json()[0]["id"]

    #     # Toggle with include_inactive flag
    #     form_data = {
    #         "activate": "false",
    #         "is_inactive_checked": "true",
    #     }

    #     response = await client.post(f"/admin/servers/{server_id}/toggle", data=form_data, headers=TEST_AUTH_HEADER, follow_redirects=False)

    #     assert response.status_code == 303
    #     assert "include_inactive=true" in response.headers["location"]


# Run tests with pytest
if __name__ == "__main__":
    pytest.main([__file__, "-v"])<|MERGE_RESOLUTION|>--- conflicted
+++ resolved
@@ -35,10 +35,7 @@
 os.environ["MCPGATEWAY_UI_ENABLED"] = "true"
 
 # Standard
-<<<<<<< HEAD
-=======
 import logging
->>>>>>> df8ebf97
 from unittest.mock import patch
 from urllib.parse import quote
 import uuid
@@ -50,8 +47,6 @@
 
 # from mcpgateway.db import Base
 # from mcpgateway.main import app, get_db
-<<<<<<< HEAD
-=======
 
 
 # Configure logging for debugging
@@ -61,7 +56,6 @@
 
 setup_logging()
 
->>>>>>> df8ebf97
 
 # pytest.skip("Temporarily disabling this suite", allow_module_level=True)
 
